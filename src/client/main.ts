--- conflicted
+++ resolved
@@ -166,13 +166,8 @@
 app.on('activate', async () => {
   // On macOS it's common to re-create a window in the app when the
   // dock icon is clicked and there are no other windows open.
-<<<<<<< HEAD
-  if (mainWindow === null) {
+  if (BrowserWindow.getAllWindows().length === 0) {
     mainWindow = await createWindow(store, globalSettings, settingsManager);
-=======
-  if (BrowserWindow.getAllWindows().length === 0) {
-    mainWindow = await createWindow(store);
     startMenu(store, mainWindow, globalSettings);
->>>>>>> 633a2f97
   }
 });